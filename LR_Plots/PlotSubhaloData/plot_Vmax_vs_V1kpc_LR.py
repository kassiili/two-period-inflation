--- conflicted
+++ resolved
@@ -20,14 +20,12 @@
         groupNumbers_fromPartData = read_dataset(self.part_type, 'GroupNumber')
 
         # Sort by group numbers then by subgroup numbers:
-        sorting_idxs = np.lexsort((subGroupNumbers_fromPartData, groupNumbers_fromPartData))
+        # sorting_idxs = np.lexsort((subGroupNumbers_fromPartData, groupNumbers_fromPartData))
 
         partsWithinR1kpc = np.empty((self.maxVelocities.size,))
         gravConst = 1.989/3.0857*10**15 * 6.674*10**(-11)    # m^3/(kg*s^2) -> kpc/(10^10 Msol) * (km/s)^2
 
-<<<<<<< HEAD
         sum = 0
-        sum1 = 0
         sum2 = 0
 
         # Iterate through subhaloes:
@@ -36,21 +34,13 @@
             mask = np.logical_and(subGroupNumbers_fromPartData == subGroupNumber, groupNumbers_fromPartData == self.groupNumbers_fromSubhaloData[idx])
             coords = self.coords[mask,:]    # Select coordinates from the particular subhalo.
             sum += time.clock() - start
-=======
-        sum1 = 0
-        sum2 = 0
-        sum3 = 0
-
-        # Iterate through subhaloes:
-        for idx, subGroupNumber in enumerate(self.subGroupNumbers_fromSubhaloData):
 
             # Select coords of the particular subhalo:
-            mask1 = (groupNumbers_fromPartData == self.groupNumbers_fromSubhaloData[idx])
-            coords = self.coords[mask1,:]
-            help = subGroupNumbers_fromPartData[mask1]
-            mask2 = (help == subGroupNumber)
-            coords = coords[mask2,:]
->>>>>>> 75667431
+#            mask1 = (groupNumbers_fromPartData == self.groupNumbers_fromSubhaloData[idx])
+#            coords = self.coords[mask1,:]
+#            help = subGroupNumbers_fromPartData[mask1]
+#            mask2 = (help == subGroupNumber)
+#            coords = coords[mask2,:]
 
             start2 = time.clock()
             partsWithinR1kpc[idx] = (np.sum((coords - self.cops[idx])**2, axis=1) < 10**(-6)).sum()     # Find the coordinates, whose distance from cop is less than 1kpc (unit of coords is Mpc), calculate how many there are. (np.sum(...) returns an array of distances, one for each vector in coords)
