import h5py
import numpy as np

import data_file_manipulation
import halo_matching


def find_subhalo_descendants(merger_tree, snap_id, index_of_subhalo):
    tracer = merger_tree.get_all_matches()

    # Get descendants from reference snapshot:
    descendant_idxs = []
    idx = index_of_subhalo
    while idx != merger_tree.no_match:
        descendant_idxs.append(idx)
        if 'Descendants' not in tracer[snap_id].keys():
            break
        idx = tracer[snap_id]['Descendants'][idx]
        snap_id += 1

    return descendant_idxs


def find_subhalo_progenitors(merger_tree, snap_id, index_of_subhalo):
    tracer = merger_tree.get_all_matches()

    # Get descendants from reference snapshot:
    progenitor_idxs = []
    idx = index_of_subhalo
    while idx != merger_tree.no_match:
        progenitor_idxs.append(idx)
        if 'Progenitors' not in tracer[snap_id].keys():
            break
        idx = tracer[snap_id]['Progenitors'][idx, 0]
        snap_id -= 1

    return progenitor_idxs


class SnapshotTracer:
    """ Traces the subhalos in a single snapshot forward and backward
    in time.

    Notes
    -----
    When tracing in the direction, where the merger tree allows
    branching, the family lines of the most massive relatives are
    followed.
    """

    def __init__(self, snap_id, merger_tree):
        self.merger_tree = merger_tree
        self.no_match = merger_tree.no_match
        self.snap_id = snap_id
        n_halos = merger_tree.simulation.get_snapshot(
            snap_id).get_subhalo_number()
        n_snaps = merger_tree.simulation.get_snap_num()
        self.tracer_array = merger_tree.no_match * \
                            np.ones((n_halos, n_snaps), dtype=int)
        self.tracer_array[:, snap_id] = np.arange(n_halos)
        self.traced_snaps = [snap_id, snap_id + 1]

    def trace(self, start=None, stop=None):

        n_snaps = np.size(self.tracer_array, axis=1)

        if start is None and stop is None:
            start = 0
            stop = n_snaps
        elif start is None or stop is None:
            if start is None:
                lim = stop
            else:
                lim = start
            start = min(self.snap_id, lim)
            stop = max(self.snap_id + 1, lim)

        self.trace_forward(stop)
        self.trace_backward(start)

        out = self.tracer_array[:, start:stop]

        return out

    def trace_forward(self, stop):

        n_halos = np.size(self.tracer_array, axis=0)

        # Set starting point to last untracked snapshot:
        start = self.traced_snaps[1] - 1
        heritage = self.merger_tree.get_all_matches()

        for sid in range(start + 1, stop):
            # Indices of the traced subhalos in the previous snapshot:
            idx_in_prev = self.tracer_array[:, sid - 1]

            # Indices of subhalos in the previous snapshot, in the
            # current snapshot:
            idx_from_prev = heritage[sid - 1]
            idx_from_prev = idx_from_prev['Descendants']

            # To avoid tracer out of bounds errors,
            # fill insufficiently short tracer arrays with no_match:
            if idx_from_prev.size < n_halos:
                fill = self.no_match * \
                       np.ones(n_halos - idx_from_prev.size)
                idx_from_prev = np.append(idx_from_prev, fill)

            # To avoid out of bounds errors, replace values that are
            # equal to no_match:
            help_idx = np.where(idx_in_prev != self.no_match,
                                idx_in_prev, np.arange(n_halos))

            idx_from_start = idx_from_prev[help_idx]

            # Save new indices of subhalos that were traced up to
            # the previous snapshot:
            self.tracer_array[:, sid] = np.where(
                idx_in_prev != self.no_match, idx_from_start,
                self.no_match)

        self.traced_snaps[1] = max(self.traced_snaps[1], stop)

    def trace_backward(self, start):

        n_halos = np.size(self.tracer_array, axis=0)

        # Set stopping point to first tracked snapshot:
        stop = self.traced_snaps[0]
        heritage = self.merger_tree.get_all_matches()

        for sid in range(stop - 1, start - 1, -1):
            # Indices of the traced subhalos in the following snapshot:
            idx_in_foll = self.tracer_array[:, sid + 1]

            # Indices of subhalos in the following snapshot, in the
            # current snapshot:
            idx_from_foll = heritage[sid + 1]
            idx_from_foll = idx_from_foll['Progenitors'][:, 0]

            # To avoid tracer out of bounds errors,
            # fill insufficiently short tracer arrays with no_match:
            if idx_from_foll.size < n_halos:
                fill = self.no_match * \
                       np.ones(n_halos - idx_from_foll.size)
                idx_from_foll = np.append(idx_from_foll, fill)

            # To avoid out of bounds errors, replace values that are
            # equal to no_match:
            help_idx = np.where(idx_in_foll != self.no_match,
                                idx_in_foll, np.arange(n_halos))

            idx_from_start = idx_from_foll[help_idx]

            # Save new indices of subhalos that were traced up to
            # the previous snapshot:
            self.tracer_array[:, sid] = np.where(
                idx_in_foll != self.no_match, idx_from_start,
                self.no_match)

        self.traced_snaps[0] = min(self.traced_snaps[0], start)

    def get_indices_at_snapshot(self, snap_id):
        return self.tracer_array[:, snap_id]

<<<<<<< HEAD
=======
    def find_creation(self):
        creation_snaps = -1 * np.ones(np.size(self.tracer_array, axis=0))
        self.trace_backward(0)

        for snap_id in range(self.snap_id + 1):
            # Get subhalos that existed at snap and did not exist at an
            # earlier snap:
            mask_created_at_snap = np.logical_and(
                self.tracer_array[:, snap_id] != self.no_match,
                creation_snaps == -1
            )
            creation_snaps = np.where(mask_created_at_snap, snap_id,
                                      creation_snaps)

        return creation_snaps


class SatelliteTracer:

    def __init__(self, merger_tree, satellite_selector):
        self.merger_tree = merger_tree
        self.satellite_selector = satellite_selector
        self.tracer_arrays = []

    def trace(self):
        heritage = self.merger_tree.get_all_matches()
        snap_ids = list(heritage.keys()).sort()
        for snap_id in snap_ids:
            pass

>>>>>>> e3326d5c

class MergerTree:

    def __init__(self, simulation, matcher=None,
                 branching='BackwardBranching',
                 min_snaps_traced=1):
        """

        Parameters
        ----------
        branching : str
            The merger tree only allows branching in one direction (in
            time), which is indicated by this value.
        """
        self.simulation = simulation
        if matcher is None:
            self.matcher = halo_matching.SnapshotMatcher()
        else:
            self.matcher = matcher
        self.no_match = self.matcher.no_match
        self.branching = branching
        self.min_snaps_traced = min_snaps_traced
        self.storage_file = '.tracer_{}_{}.hdf5'.format(
            self.branching, self.simulation.sim_id)

    def build_tree(self, snap_id_1, snap_id_2):
        """ Find descendants and progenitors of all subhalos between
        given snapshots.
        """

        if self.branching == 'ForwardBranching':
            self.build_tree_with_forward_branch(snap_id_1, snap_id_2)
        else:
            self.build_tree_with_back_branch(snap_id_1, snap_id_2)

    def build_tree_with_back_branch(self, snap_id_1, snap_id_2):
        """" Find subhalo heritage iterating forward in time.

        Notes
        -----
        In this case, when two subsequent snapshots are compared,
        the subhalos in the earlier snapshot will only be matched with
        a single subhalo in the next snapshot, so that branching only
        happens 'backward' in time. """

        snap_start = min(snap_id_1, snap_id_2)
        snap_stop = max(snap_id_1, snap_id_2)

        # Get the first snapshot:
        snap = self.simulation.get_snapshot(snap_start)

        while snap.snap_id < snap_stop - 1:
            print(snap.snap_id)
            # Get next snapshot for matching:
            snap_next = self.get_next_snap(snap.snap_id)
            if snap_next is None:
                break

            # If matches are already saved, read them - otherwise, do the
            # matching:
            h5_group = 'Extended/Heritage/BackwardBranching'
            desc_exists = data_file_manipulation.group_dataset_exists(
                snap, 'Descendants', h5_group)
            prog_next_exists = \
                data_file_manipulation.group_dataset_exists(
                    snap_next, 'Progenitors', h5_group)

            # Find descendants and progenitors:
            if not desc_exists or not prog_next_exists:
                descendants, progenitors_next = \
                    self.matcher.match_snapshots(snap, snap_next)
            else:
                descendants = snap.get_subhalos('Descendants', h5_group)
                progenitors_next = snap_next.get_subhalos('Progenitors',
                                                          h5_group)
            # Save matches to the subhalo catalogues:
            if not desc_exists:
                data_file_manipulation.save_dataset(
                    descendants, 'Descendants', h5_group, snap)
            if not prog_next_exists:
                data_file_manipulation.save_dataset(
                    progenitors_next, 'Progenitors', h5_group, snap_next)

            snap = snap_next

        # Remove connections of volatile subhalos:
        if self.min_snaps_traced > 1:
            self.prune_tree()

    # NOT VERIFIED!
    def build_tree_with_forward_branch(self, snap_id_1, snap_id_2):

        snap_start = max(snap_id_1, snap_id_2)
        snap_stop = min(snap_id_1, snap_id_2)

        # Get the first snapshot:
        snap = self.simulation.get_snapshot(snap_start)

        while snap.snap_id != snap_stop - 1:
            # Get next snapshot for matching:
            snap_next = self.get_next_snap(snap.snap_id)
            if snap_next is None:
                break

            # If matches are already saved, read them - otherwise, do the
            # matching:
            h5_group = 'Extended/Heritage/ForwardBranching'
            progenitors = snap.get_subhalos('Progenitors', h5_group)
            descendants_next = snap_next.get_subhalos('Descendants',
                                                      h5_group)

            if descendants_next.size == 0 or progenitors.size == 0:
                descendants_next, progenitors = \
                    self.matcher.match_snapshots(snap, snap_next)
                # Save matches to the subhalo catalogues:
                data_file_manipulation.save_dataset(
                    descendants_next, 'Descendants', h5_group, snap_next)
                data_file_manipulation.save_dataset(
                    progenitors, 'Progenitors', h5_group, snap)

            snap = snap_next

        # Remove connections of volatile subhalos:
        if self.min_snaps_traced > 1:
            self.prune_tree()

    def get_next_snap(self, cur_snap_id):
        # Set snap_id incrementation value:
        if self.branching == 'ForwardBranching':
            incr = -1
        else:
            incr = 1

        snap_next = self.simulation.get_snapshot(cur_snap_id + incr)

        return snap_next

    def store_tracer(self):
        """ Save another copy of the matches into a NumPy file. """

        match_dict = self.get_all_matches()

        # Save all non-empty entries to the storage file:
        with h5py.File(self.storage_file, 'w') as f:
            for snap_id, matches in match_dict.items():
                h5_group = '/Heritage/{}/{}'.format(self.branching,
                                                    str(snap_id))
                f.create_group(h5_group)
                for key, arr in matches.items():
                    if arr.size != 0:
                        f[h5_group].create_dataset(key, data=arr)

        return match_dict

    def get_all_matches(self):
        """ Return all found matches in a dictionary. """

        # Get snapshot identifiers:
        snap_ids = self.simulation.get_snap_ids()

        # Add all non-empty entries to the output dictionary:
        match_dict = dict()
        for snap_id in snap_ids:
            snap = self.simulation.get_snapshot(snap_id)
            if snap is None:
                continue

            h5_group = 'Extended/Heritage/{}'.format(self.branching)
            descendants = snap.get_subhalos('Descendants', h5_group)
            progenitors = snap.get_subhalos('Progenitors', h5_group)
            if descendants.size != 0 and progenitors.size != 0:
                match_dict[snap_id] = {'Descendants': descendants,
                                       'Progenitors': progenitors}
            elif descendants.size != 0:
                match_dict[snap_id] = {'Descendants': descendants}
            elif progenitors.size != 0:
                match_dict[snap_id] = {'Progenitors': progenitors}

        return match_dict

    def read_from_storage(self):

        match_dict = {}

        with h5py.File(self.storage_file, 'r') as f:
            for snap_id, matches in f['Heritage/{}'.format(
                    self.branching)].items():
                snap_id = int(snap_id)
                match_dict[snap_id] = {}

                snap = self.simulation.get_snapshot(snap_id)
                h5_group = 'Extended/Heritage/{}'.format(self.branching)
                for key, dataset in matches.items():
                    match_dict[snap_id][key] = dataset[...]

                    # Save matches to the subhalo catalogues:
                    data_file_manipulation.save_dataset(
                        dataset[...], key, h5_group, snap)

        return match_dict

    #    def get_matched_snapshots(self):
    #
    #        # Get snapshot identifiers:
    #        snap_ids = self.simulation.get_snap_ids()
    #
    #        matched_snap_ids = set()
    #        for snap_id in snap_ids:
    #            # Get the two potentially matched snapshots:
    #            snap = self.simulation.get_snapshot(snap_id)
    #            snap_next = self.get_next_snap(snap_id)
    #            if snap is None or snap_next is None:
    #                continue
    #
    #            # Get the matches, and if they exist, add to the set of
    #            # matched:
    #            h5_group = "Extended/Matches/{}/{}".format(
    #                self.simulation.sim_id, snap_next.snap_id)
    #            matches = snap.get_subhalos("Matches", h5_group)
    #            if matches.size != 0:
    #                matched_snap_ids.add(snap_id)
    #                matched_snap_ids.add(snap_next.snap_id)
    #
    #        # Get the snapshots, ordered by identifiers:
    #        matched_snaps = np.array(
    #            [self.simulation.get_snapshot(snap_id) for snap_id in
    #             np.sort(list(matched_snap_ids))])
    #
    #        return matched_snaps

    def prune_tree(self):
        # Iterate through the snapshots, keeping track of how many
        # snapshots each subhalo instance extends over. Then remove the
        # connections of subhalos with less than a given amount of
        # connections from the merger tree.
        pass<|MERGE_RESOLUTION|>--- conflicted
+++ resolved
@@ -163,8 +163,6 @@
     def get_indices_at_snapshot(self, snap_id):
         return self.tracer_array[:, snap_id]
 
-<<<<<<< HEAD
-=======
     def find_creation(self):
         creation_snaps = -1 * np.ones(np.size(self.tracer_array, axis=0))
         self.trace_backward(0)
@@ -195,7 +193,6 @@
         for snap_id in snap_ids:
             pass
 
->>>>>>> e3326d5c
 
 class MergerTree:
 
